--- conflicted
+++ resolved
@@ -46,43 +46,27 @@
     fn zero() {
         let mut lexer = Token::lexer("0");
 
-<<<<<<< HEAD
-        assert_eq!(read_rnum(&mut lexer), Ok(Some(Rnum::R0)))
-=======
-        assert_eq!(read_rnum(&mut scanner), Ok(Some(Rnum::new(0))))
->>>>>>> 01bbc974
+        assert_eq!(read_rnum(&mut lexer), Ok(Some(Rnum::new(0))))
     }
 
     #[test]
     fn nine() {
         let mut lexer = Token::lexer("9");
 
-<<<<<<< HEAD
-        assert_eq!(read_rnum(&mut lexer), Ok(Some(Rnum::R9)))
-=======
-        assert_eq!(read_rnum(&mut scanner), Ok(Some(Rnum::new(9))))
->>>>>>> 01bbc974
+        assert_eq!(read_rnum(&mut lexer), Ok(Some(Rnum::new(9))))
     }
 
     #[test]
     fn percent_zero_zero() {
         let mut lexer = Token::lexer("%00");
 
-<<<<<<< HEAD
-        assert_eq!(read_rnum(&mut lexer), Ok(Some(Rnum::R0)))
-=======
-        assert_eq!(read_rnum(&mut scanner), Ok(Some(Rnum::new(0))))
->>>>>>> 01bbc974
+        assert_eq!(read_rnum(&mut lexer), Ok(Some(Rnum::new(0))))
     }
 
     #[test]
     fn percent_nine_nine() {
         let mut lexer = Token::lexer("%99");
 
-<<<<<<< HEAD
-        assert_eq!(read_rnum(&mut lexer), Ok(Some(Rnum::R99)))
-=======
-        assert_eq!(read_rnum(&mut scanner), Ok(Some(Rnum::new(99))))
->>>>>>> 01bbc974
+        assert_eq!(read_rnum(&mut lexer), Ok(Some(Rnum::new(99))))
     }
 }